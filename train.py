import argparse
import logging
import os
import random
import sys
import torch
import torch.nn as nn
import torch.nn.functional as F
import torchvision.transforms as transforms
import torchvision.transforms.functional as TF
from pathlib import Path
from torch import optim
from torch.utils.data import DataLoader, random_split
from tqdm import tqdm
from prettytable import PrettyTable

import wandb
from evaluate import *
from unet import UNet
from utils.data_loading import BasicDataset
from utils.dice_score import dice_loss

train_image_dir = "data/patch256/train/images"
train_mask_dir = "data/patch256/train/masks"
val_image_dir = "data/patch256/val/images"
val_mask_dir = "data/patch256/val/masks"
checkpoint_dir = "checkpoints_256_1e-6"


def train_model(
		model,
		device,
		epochs: int = 5,
		batch_size: int = 1,
		learning_rate: float = 1e-5,
		val_percent: float = 0.1,
		save_checkpoint: bool = True,
		img_scale: float = 0.5,
		amp: bool = False,
		weight_decay: float = 1e-8,
		momentum: float = 0.999,
		gradient_clipping: float = 1.0,
		use_weighted_sampling: bool = False,
		priority_list: list = None,
):
	# 1. Create dataset
	train_dataset = BasicDataset(
		train_image_dir,
		train_mask_dir,
		img_scale,
		use_weighted_sampling=use_weighted_sampling,
		priority_list=priority_list
	)

	val_dataset = BasicDataset(
		val_image_dir,
		val_mask_dir,
		img_scale,
	)

	# 2. Create data loaders. Use weighted sampler if enabled
	loader_args = dict(batch_size=batch_size, num_workers=min(os.cpu_count(), 16), pin_memory=True)
	if use_weighted_sampling and priority_list:
		logging.info('Using weighted sampling with priority list: {}'.format(priority_list))
		sampler = dataset.get_sampler()
<<<<<<< HEAD
		if sampler is not None:
=======
		if sampler:
			train_loader = DataLoader(train_set, sampler=sampler, **loader_args)
>>>>>>> 52e7ee7e
			logging.info('Weighted sampler created successfully')
			train_loader = DataLoader(train_dataset, sampler=sampler, **loader_args)
		else:
			logging.warning('Failed to create weighted sampler, falling back to random sampling')
			train_loader = DataLoader(train_dataset, shuffle=True, **loader_args)
	else:
		train_loader = DataLoader(train_dataset, shuffle=True, **loader_args)

	val_loader = DataLoader(val_dataset, shuffle=False, drop_last=True, **loader_args)

	# (Initialize logging)
	experiment = wandb.init(project='U-Net', resume='allow', anonymous='must')
	experiment.config.update(
		dict(epochs=epochs, batch_size=batch_size, learning_rate=learning_rate,
		     val_percent=val_percent, save_checkpoint=save_checkpoint, img_scale=img_scale, amp=amp,
		     use_weighted_sampling=use_weighted_sampling, priority_list=priority_list if priority_list else "None")
	)

	logging.info(f'''Starting training:
        Epochs:          {epochs}
        Batch size:      {batch_size}
        Learning rate:   {learning_rate}
        Training size:   {len(train_dataset)}
        Validation size: {len(val_dataset)}
        Checkpoints:     {save_checkpoint}
        Device:          {device.type}
        Images scaling:  {img_scale}
        Mixed Precision: {amp}
        Weighted Sampling: {use_weighted_sampling}
        Priority List:   {priority_list if priority_list else "None"}
    ''')

	# 3. Set up the optimizer, the loss, the learning rate scheduler and the loss scaling for AMP
	optimizer = optim.RMSprop(model.parameters(), lr=learning_rate, weight_decay=weight_decay, momentum=momentum, foreach=True)
	scheduler = optim.lr_scheduler.ReduceLROnPlateau(optimizer, 'max', patience=5)  # goal: maximize Dice score
	grad_scaler = torch.cuda.amp.GradScaler(enabled=amp)
	criterion = nn.CrossEntropyLoss() if model.n_classes > 1 else nn.BCEWithLogitsLoss()
	global_step = 0

	# 4. Begin training
	for epoch in range(1, epochs + 1):
		model.train()
		with tqdm(total=len(train_dataset), desc=f'Epoch {epoch}/{epochs}', unit='img') as pbar:
			for batch in train_loader:
				images, true_masks = batch['image'], batch['mask']

				assert images.shape[1] == model.n_channels, \
					f'Network has been defined with {model.n_channels} input channels, ' \
					f'but loaded images have {images.shape[1]} channels. Please check that ' \
					'the images are loaded correctly.'

				images = images.to(device=device, dtype=torch.float32, memory_format=torch.channels_last)
				true_masks = true_masks.to(device=device, dtype=torch.long)

				with torch.autocast(device.type if device.type != 'mps' else 'cpu', enabled=amp):
					masks_pred = model(images)
					if model.n_classes == 1:
						loss = criterion(masks_pred.squeeze(1), true_masks.float())
						loss += dice_loss(F.sigmoid(masks_pred.squeeze(1)), true_masks.float(), multiclass=False)
					else:
						loss = criterion(masks_pred, true_masks)
						loss += dice_loss(
							F.softmax(masks_pred, dim=1).float(),
							F.one_hot(true_masks, model.n_classes).permute(0, 3, 1, 2).float(),
							multiclass=True
						)

				optimizer.zero_grad(set_to_none=True)
				grad_scaler.scale(loss).backward()
				grad_scaler.unscale_(optimizer)
				torch.nn.utils.clip_grad_norm_(model.parameters(), gradient_clipping)
				grad_scaler.step(optimizer)
				grad_scaler.update()

				pbar.update(images.shape[0])
				global_step += 1
				experiment.log({
					'train loss': loss.item(),
					'step': global_step,
					'epoch': epoch
				})
				pbar.set_postfix(**{'loss (batch)': loss.item()})

				# Evaluate intermittently
				division_step = (len(train_dataset) // (5 * batch_size))
				if division_step > 0 and global_step % division_step == 0:
					val_score = evaluate(model, val_loader, device, amp)
					scheduler.step(val_score)

					logging.info('Validation Dice score: {}'.format(val_score))
					try:
						experiment.log({
							'learning rate': optimizer.param_groups[0]['lr'],
							'validation Dice': val_score,
							'step': global_step,
							'epoch': epoch,
						})
					except:
						pass

			# Final evaluation of the epoch
			train_metrics = evaluate_metrics(model, train_loader, device, amp, criterion)
			val_metrics = evaluate_metrics(model, val_loader, device, amp, criterion)

			log_data = {
				'learning rate': optimizer.param_groups[0]['lr'],
				'epoch': epoch,
				'step': global_step,
				'train/loss': train_metrics['loss'],
				'train/dice': train_metrics['avg_dice'],
				'train/miou': train_metrics['miou'],
			}

			for c in range(model.n_classes):
				log_data[f'train/precision_class_{c}'] = train_metrics['precision'][c].item()
				log_data[f'train/recall_class_{c}'] = train_metrics['recall'][c].item()
				log_data[f'train/dice_class_{c}'] = train_metrics['dice_scores'][c].item()
				log_data[f'train/iou_class_{c}'] = train_metrics['iou'][c].item()

			log_data.update({
				'val/loss': val_metrics['loss'],
				'val/dice': val_metrics['avg_dice'],
				'val/miou': val_metrics['miou'],
			})

			for c in range(model.n_classes):
				log_data[f'val/precision_class_{c}'] = val_metrics['precision'][c].item()
				log_data[f'val/recall_class_{c}'] = val_metrics['recall'][c].item()
				log_data[f'val/dice_class_{c}'] = val_metrics['dice_scores'][c].item()
				log_data[f'val/iou_class_{c}'] = val_metrics['iou'][c].item()

			experiment.log(log_data)
			logging.info(f"Epoch {epoch} train loss: {train_metrics['loss']}, Dice: {train_metrics['avg_dice']}, MIoU: {train_metrics['miou']}")
			train_table = PrettyTable(["class\\score", "P", "R", "Dice", "IoU"])
			for i in range(model.n_classes):
				train_table.add_row(
					[
						i,
						train_metrics['precision'][i].item(),
						train_metrics['recall'][i].item(),
						train_metrics['dice_scores'][i].item(),
						train_metrics['iou'][i].item(),
					]
				)
			print(train_table)

			logging.info(f"Epoch {epoch} validation loss: {val_metrics['loss']}, Dice: {val_metrics['avg_dice']}, MIoU: {val_metrics['miou']}")
			val_table = PrettyTable(["class\\score", "P", "R", "Dice", "IoU"])
			for i in range(model.n_classes):
				val_table.add_row(
					[
						i,
						val_metrics['precision'][i].item(),
						val_metrics['recall'][i].item(),
						val_metrics['dice_scores'][i].item(),
						val_metrics['iou'][i].item(),
					]
				)
			print(val_table)

		if save_checkpoint:
			Path(checkpoint_dir).mkdir(parents=True, exist_ok=True)
			state_dict = model.state_dict()
			state_dict['mask_values'] = dataset.mask_values
			torch.save(state_dict, str(Path(checkpoint_dir) / 'checkpoint_epoch{}.pth'.format(epoch)))
			logging.info(f'Checkpoint {epoch} saved!')


def get_args():
	parser = argparse.ArgumentParser(description='Train the UNet on images and target masks')
	parser.add_argument('--epochs', '-e', metavar='E', type=int, default=50, help='Number of epochs')
	parser.add_argument('--batch-size', '-b', dest='batch_size', metavar='B', type=int, default=128, help='Batch size')
	parser.add_argument('--learning-rate', '-l', metavar='LR', type=float, default=1e-6, help='Learning rate', dest='lr')
	parser.add_argument('--load', '-f', type=str, default=False, help='Load model from a .pth file')
	parser.add_argument('--scale', '-s', type=float, default=1.0, help='Downscaling factor of the images')
	parser.add_argument('--validation', '-v', dest='val', type=float, default=10.0, help='Percent of the data that is used as validation (0-100)')
	parser.add_argument('--amp', action='store_true', default=True, help='Use mixed precision')
	parser.add_argument('--bilinear', action='store_true', default=False, help='Use bilinear upsampling')
	parser.add_argument('--classes', '-c', type=int, default=7, help='Number of classes')
	parser.add_argument('--weighted-sampling', '-w', action='store_true', default=True, help='Use weighted sampling for imbalanced dataset')
	parser.add_argument('--priority-list', '-p', type=str, default="2,4,6,5,3,0,1", help='Priority list for weighted sampling, format: "3,1,2,0"')

	return parser.parse_args()


if __name__ == '__main__':
	args = get_args()

	logging.basicConfig(level=logging.INFO, format='%(levelname)s: %(message)s')
	device = torch.device('cuda' if torch.cuda.is_available() else 'cpu')
	logging.info(f'Using device {device}')

	# Parse priority list if provided
	priority_list = None
	if args.priority_list is not None:
		try:
			priority_list = [int(x) for x in args.priority_list.split(',')]
			assert len(priority_list) == args.classes, f"Priority list length ({len(priority_list)}) must match number of classes ({args.classes})"
		except Exception as e:
			logging.error(f"Error parsing priority list: {e}")
			logging.error("Priority list should be in format '3,1,2,0'")
			logging.error("Disabling weighted sampling")
			args.weighted_sampling = False

	# Change here to adapt to your data
	# n_channels=3 for RGB images
	# n_classes is the number of probabilities you want to get per pixel
	model = UNet(n_channels=3, n_classes=args.classes, bilinear=args.bilinear)
	model = model.to(memory_format=torch.channels_last)

	logging.info(f'Network:\n'
	             f'\t{model.n_channels} input channels\n'
	             f'\t{model.n_classes} output channels (classes)\n'
	             f'\t{"Bilinear" if model.bilinear else "Transposed conv"} upscaling')

	if args.load:
		state_dict = torch.load(args.load, map_location=device)
		del state_dict['mask_values']
		model.load_state_dict(state_dict)
		logging.info(f'Model loaded from {args.load}')

	model.to(device=device)
	try:
		train_model(
			model=model,
			epochs=args.epochs,
			batch_size=args.batch_size,
			learning_rate=args.lr,
			device=device,
			img_scale=args.scale,
			val_percent=args.val / 100,
			amp=args.amp,
			use_weighted_sampling=args.weighted_sampling,
			priority_list=priority_list,
		)
	except torch.cuda.OutOfMemoryError:
		logging.error('Detected OutOfMemoryError! '
		              'Enabling checkpointing to reduce memory usage, but this slows down training. '
		              'Consider enabling AMP (--amp) for fast and memory efficient training')
		torch.cuda.empty_cache()
		model.use_checkpointing()
		train_model(
			model=model,
			epochs=args.epochs,
			batch_size=args.batch_size,
			learning_rate=args.lr,
			device=device,
			img_scale=args.scale,
			val_percent=args.val / 100,
			amp=args.amp,
			use_weighted_sampling=args.weighted_sampling,
			priority_list=priority_list,
		)<|MERGE_RESOLUTION|>--- conflicted
+++ resolved
@@ -63,12 +63,7 @@
 	if use_weighted_sampling and priority_list:
 		logging.info('Using weighted sampling with priority list: {}'.format(priority_list))
 		sampler = dataset.get_sampler()
-<<<<<<< HEAD
-		if sampler is not None:
-=======
 		if sampler:
-			train_loader = DataLoader(train_set, sampler=sampler, **loader_args)
->>>>>>> 52e7ee7e
 			logging.info('Weighted sampler created successfully')
 			train_loader = DataLoader(train_dataset, sampler=sampler, **loader_args)
 		else:
